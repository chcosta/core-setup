﻿using System;
using System.Collections.Generic;
using System.IO;
using System.Linq;
using System.Threading.Tasks;
using Newtonsoft.Json.Linq;
using Microsoft.DotNet.InternalAbstractions;
using Microsoft.DotNet.Cli.Build.Framework;
using Newtonsoft.Json;

using static Microsoft.DotNet.Cli.Build.Framework.BuildHelpers;
using static Microsoft.DotNet.Cli.Build.FS;

namespace Microsoft.DotNet.Cli.Build
{
    public class SharedFrameworkPublisher
    {
        public static string s_sharedFrameworkName = "Microsoft.NETCore.App";
        
        private string _sharedFrameworkTemplateSourceRoot;
        private string _sharedFrameworkNugetVersion;
        private string _sharedFrameworkRid;
        private string _sharedFrameworkSourceRoot;
        private string _repoRoot;
        private string _corehostLockedDirectory;
        private string _corehostLatestDirectory;

        private Crossgen _crossgenUtil = new Crossgen(DependencyVersions.CoreCLRVersion, DependencyVersions.JitVersion);
        private string _corehostPackageSource;

        public SharedFrameworkPublisher(
            string repoRoot, 
            string corehostLockedDirectory,
            string corehostLatestDirectory,
            string corehostPackageSource,
            string sharedFrameworkNugetVersion)
        {
            _repoRoot = repoRoot;
            _corehostLockedDirectory = corehostLockedDirectory;
            _corehostLatestDirectory = corehostLatestDirectory;
            _corehostPackageSource = corehostPackageSource;

            _sharedFrameworkTemplateSourceRoot = Path.Combine(repoRoot, "src", "sharedframework", "framework");
            _sharedFrameworkNugetVersion = sharedFrameworkNugetVersion;

            _sharedFrameworkRid = ComputeSharedFrameworkRid();

            _sharedFrameworkSourceRoot = GenerateSharedFrameworkProject(
                _sharedFrameworkNugetVersion, 
                _sharedFrameworkTemplateSourceRoot, 
                _sharedFrameworkRid);
        }

        public static string GetSharedFrameworkPublishPath(string outputRootDirectory, string sharedFrameworkNugetVersion)
        {
            return Path.Combine(
                outputRootDirectory,
                "shared",
                s_sharedFrameworkName,
                sharedFrameworkNugetVersion);
        }

        private string ComputeSharedFrameworkRid()
        {
            return RuntimeEnvironment.OperatingSystemPlatform == Platform.Windows 
                ? $"win7-{RuntimeEnvironment.RuntimeArchitecture}"
                : RuntimeEnvironment.GetRuntimeIdentifier();
        }

        public void CopySharedHostArtifacts(string sharedFrameworkPublishRoot)
        {
            File.Copy(
                Path.Combine(_corehostLockedDirectory, HostArtifactNames.DotnetHostBaseName),
                Path.Combine(sharedFrameworkPublishRoot, HostArtifactNames.DotnetHostBaseName), true);

            File.Copy(
                Path.Combine(_corehostLockedDirectory, HostArtifactNames.DotnetHostFxrBaseName),
                Path.Combine(sharedFrameworkPublishRoot, HostArtifactNames.DotnetHostFxrBaseName), true);

        }

        public void PublishSharedFramework(string outputRootDirectory, string commitHash, DotNetCli dotnetCli)
        {
            dotnetCli.Restore(
                "--verbosity", "verbose",
                "--disable-parallel",
                "--infer-runtimes",
                "--fallbacksource", _corehostPackageSource)
                .WorkingDirectory(_sharedFrameworkSourceRoot)
                .Execute()
                .EnsureSuccessful();

            // We publish to a sub folder of the PublishRoot so tools like heat and zip can generate folder structures easier.
            string sharedFrameworkNameAndVersionRoot = GetSharedFrameworkPublishPath(outputRootDirectory, _sharedFrameworkNugetVersion);
            if (Directory.Exists(sharedFrameworkNameAndVersionRoot))
            {
                Utils.DeleteDirectory(sharedFrameworkNameAndVersionRoot);
            }

            dotnetCli.Publish(
                "--output", sharedFrameworkNameAndVersionRoot,
                "-r", _sharedFrameworkRid,
                _sharedFrameworkSourceRoot)
                .Execute()
                .EnsureSuccessful();

            // Clean up artifacts that dotnet-publish generates which we don't need
            PublishMutationUtilties.CleanPublishOutput(
                sharedFrameworkNameAndVersionRoot, 
                "framework",
                deleteRuntimeConfigJson: true,
                deleteDepsJson: false);

            // Rename the .deps file
            var destinationDeps = Path.Combine(sharedFrameworkNameAndVersionRoot, $"{s_sharedFrameworkName}.deps.json");
            File.Move(Path.Combine(sharedFrameworkNameAndVersionRoot, "framework.deps.json"), destinationDeps);
            PublishMutationUtilties.ChangeEntryPointLibraryName(destinationDeps, null);

            // Generate RID fallback graph
            GenerateRuntimeGraph(dotnetCli, destinationDeps);

            CopyHostArtifactsToSharedFramework(sharedFrameworkNameAndVersionRoot);
<<<<<<< HEAD
            
=======
>>>>>>> bb6b0186
            _crossgenUtil.CrossgenDirectory(sharedFrameworkNameAndVersionRoot, sharedFrameworkNameAndVersionRoot);

            // Generate .version file for sharedfx
            var version = _sharedFrameworkNugetVersion;
            var content = $@"{commitHash}{Environment.NewLine}{version}{Environment.NewLine}";
            File.WriteAllText(Path.Combine(sharedFrameworkNameAndVersionRoot, ".version"), content);

            return;
        }

        private void GenerateRuntimeGraph(DotNetCli dotnetCli, string destinationDeps)
        {
            string runtimeGraphGeneratorRuntime = null;
            switch (RuntimeEnvironment.OperatingSystemPlatform)
            {
                case Platform.Windows:
                    runtimeGraphGeneratorRuntime = "win";
                    break;
                case Platform.Linux:
                    runtimeGraphGeneratorRuntime = "linux";
                    break;
                case Platform.Darwin:
                    runtimeGraphGeneratorRuntime = "osx";
                    break;
            }
            if (!string.IsNullOrEmpty(runtimeGraphGeneratorRuntime))
            {
                var runtimeGraphGeneratorName = "RuntimeGraphGenerator";
                var runtimeGraphGeneratorProject = Path.Combine(Dirs.RepoRoot, "tools", "independent", runtimeGraphGeneratorName);
                var runtimeGraphGeneratorOutput = Path.Combine(Dirs.Output, "tools", "independent", runtimeGraphGeneratorName);

                dotnetCli.Publish(
                    "--output", runtimeGraphGeneratorOutput,
                    runtimeGraphGeneratorProject).Execute().EnsureSuccessful();
                var runtimeGraphGeneratorExe = Path.Combine(runtimeGraphGeneratorOutput, $"{runtimeGraphGeneratorName}{Constants.ExeSuffix}");

                Cmd(runtimeGraphGeneratorExe, "--project", _sharedFrameworkSourceRoot, "--deps", destinationDeps, runtimeGraphGeneratorRuntime)
                    .Execute()
                    .EnsureSuccessful();
            }
            else
            {
                throw new Exception($"Could not determine rid graph generation runtime for platform {RuntimeEnvironment.OperatingSystemPlatform}");
            }
        }

        private void CopyHostArtifactsToSharedFramework(string sharedFrameworkNameAndVersionRoot)
        {
            File.Copy(
                Path.Combine(_corehostLockedDirectory, HostArtifactNames.DotnetHostBaseName),
                Path.Combine(sharedFrameworkNameAndVersionRoot, HostArtifactNames.DotnetHostBaseName), true);
            File.Copy(
               Path.Combine(_corehostLockedDirectory, HostArtifactNames.DotnetHostBaseName),
               Path.Combine(sharedFrameworkNameAndVersionRoot, $"corehost{Constants.ExeSuffix}"), true);
            File.Copy(
                Path.Combine(_corehostLockedDirectory, HostArtifactNames.DotnetHostFxrBaseName),
                Path.Combine(sharedFrameworkNameAndVersionRoot, HostArtifactNames.DotnetHostFxrBaseName), true);

            // Hostpolicy should be the latest and not the locked version as it is supposed to evolve for
            // the framework and has a tight coupling with coreclr's API in the framework.
            File.Copy(
                Path.Combine(_corehostLatestDirectory, HostArtifactNames.HostPolicyBaseName),
                Path.Combine(sharedFrameworkNameAndVersionRoot, HostArtifactNames.HostPolicyBaseName), true);
        }

        private string GenerateSharedFrameworkProject(
            string sharedFrameworkNugetVersion,
            string sharedFrameworkTemplatePath, 
            string rid)
        {
            string sharedFrameworkProjectPath = Path.Combine(Dirs.Intermediate, "sharedFramework", "framework");
            Utils.DeleteDirectory(sharedFrameworkProjectPath);
            CopyRecursive(sharedFrameworkTemplatePath, sharedFrameworkProjectPath, true);

            string templateFile = Path.Combine(sharedFrameworkProjectPath, "project.json.template");
            JObject sharedFrameworkProject = JsonUtils.ReadProject(templateFile);
            sharedFrameworkProject["dependencies"]["Microsoft.NETCore.App"] = sharedFrameworkNugetVersion;
            ((JObject)sharedFrameworkProject["runtimes"]).RemoveAll();
            sharedFrameworkProject["runtimes"][rid] = new JObject();

            string projectJsonPath = Path.Combine(sharedFrameworkProjectPath, "project.json");
            JsonUtils.WriteProject(sharedFrameworkProject, projectJsonPath);

            Rm(templateFile);

            return sharedFrameworkProjectPath;
        }
    }
}<|MERGE_RESOLUTION|>--- conflicted
+++ resolved
@@ -120,10 +120,6 @@
             GenerateRuntimeGraph(dotnetCli, destinationDeps);
 
             CopyHostArtifactsToSharedFramework(sharedFrameworkNameAndVersionRoot);
-<<<<<<< HEAD
-            
-=======
->>>>>>> bb6b0186
             _crossgenUtil.CrossgenDirectory(sharedFrameworkNameAndVersionRoot, sharedFrameworkNameAndVersionRoot);
 
             // Generate .version file for sharedfx
