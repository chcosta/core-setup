#!/usr/bin/env bash
#
# Copyright (c) .NET Foundation and contributors. All rights reserved.
# Licensed under the MIT license. See LICENSE file in the project root for full license information.
#

# Set OFFLINE environment variable to build offline

set -e

SOURCE="${BASH_SOURCE[0]}"
while [ -h "$SOURCE" ]; do # resolve $SOURCE until the file is no longer a symlink
  DIR="$( cd -P "$( dirname "$SOURCE" )" && pwd )"
  SOURCE="$(readlink "$SOURCE")"
  [[ "$SOURCE" != /* ]] && SOURCE="$DIR/$SOURCE" # if $SOURCE was a relative symlink, we need to resolve it relative to the path where the symlink file was located
done
DIR="$( cd -P "$( dirname "$SOURCE" )" && pwd )"

<<<<<<< HEAD
# Use uname to determine what the OS is.
OSName=$(uname -s)
case $OSName in
    Linux)
        __BuildOS=Linux
        __HostOS=Linux
        ;;

    Darwin)
        __BuildOS=OSX
        __HostOS=OSX
        ;;

    FreeBSD)
        __BuildOS=FreeBSD
        __HostOS=FreeBSD
        ;;

    OpenBSD)
        __BuildOS=OpenBSD
        __HostOS=OpenBSD
        ;;

    NetBSD)
        __BuildOS=NetBSD
        __HostOS=NetBSD
        ;;

    SunOS)
        __BuildOS=SunOS
        __HostOS=SunOS
        ;;

    *)
        echo "Unsupported OS $OSName detected, configuring as if for Linux"
        __BuildOS=Linux
        __HostOS=Linux
        ;;
esac

$DIR/run.sh build -OSGroup=$__HostOS $@
=======
# Some things depend on HOME and it may not be set. We should fix those things, but until then, we just patch a value in
if [ -z "$HOME" ] || [ ! -d "$HOME" ]; then
    export HOME=$DIR/artifacts/home

    [ ! -d "$HOME" ] || rm -Rf $HOME
    mkdir -p $HOME
fi

while [[ $# > 0 ]]; do
    lowerI="$(echo $1 | awk '{print tolower($0)}')"
    case $lowerI in
        --docker)
            export BUILD_IN_DOCKER=1
            export DOCKER_IMAGENAME=$2
            shift
            ;;
        *)
            args+=( $1 )
            ;;
    esac
    shift
done

# $args array may have empty elements in it.
# The easiest way to remove them is to cast to string and back to array.
temp="${args[@]}"
args=($temp)

dockerbuild()
{
    BUILD_COMMAND=/opt/code/build_projects/dotnet-host-build/build.sh $DIR/scripts/dockerrun.sh --non-interactive "$@"
}

# Check if we need to build in docker
if [ ! -z "$BUILD_IN_DOCKER" ]; then
    dockerbuild "${args[@]}"
else
    $DIR/build_projects/dotnet-host-build/build.sh "${args[@]}"
fi
>>>>>>> 9b5918a2
<|MERGE_RESOLUTION|>--- conflicted
+++ resolved
@@ -16,7 +16,6 @@
 done
 DIR="$( cd -P "$( dirname "$SOURCE" )" && pwd )"
 
-<<<<<<< HEAD
 # Use uname to determine what the OS is.
 OSName=$(uname -s)
 case $OSName in
@@ -57,45 +56,4 @@
         ;;
 esac
 
-$DIR/run.sh build -OSGroup=$__HostOS $@
-=======
-# Some things depend on HOME and it may not be set. We should fix those things, but until then, we just patch a value in
-if [ -z "$HOME" ] || [ ! -d "$HOME" ]; then
-    export HOME=$DIR/artifacts/home
-
-    [ ! -d "$HOME" ] || rm -Rf $HOME
-    mkdir -p $HOME
-fi
-
-while [[ $# > 0 ]]; do
-    lowerI="$(echo $1 | awk '{print tolower($0)}')"
-    case $lowerI in
-        --docker)
-            export BUILD_IN_DOCKER=1
-            export DOCKER_IMAGENAME=$2
-            shift
-            ;;
-        *)
-            args+=( $1 )
-            ;;
-    esac
-    shift
-done
-
-# $args array may have empty elements in it.
-# The easiest way to remove them is to cast to string and back to array.
-temp="${args[@]}"
-args=($temp)
-
-dockerbuild()
-{
-    BUILD_COMMAND=/opt/code/build_projects/dotnet-host-build/build.sh $DIR/scripts/dockerrun.sh --non-interactive "$@"
-}
-
-# Check if we need to build in docker
-if [ ! -z "$BUILD_IN_DOCKER" ]; then
-    dockerbuild "${args[@]}"
-else
-    $DIR/build_projects/dotnet-host-build/build.sh "${args[@]}"
-fi
->>>>>>> 9b5918a2
+$DIR/run.sh build -OSGroup=$__HostOS $@