{
  "Repository": "core-setup",
  "Definitions": {
    "Path": ".",
    "Type": "VSTS",
    "BaseUrl": "https://devdiv.visualstudio.com/DefaultCollection"
  },
  "Pipelines": [
    {
      "Name": "Trusted-All-Release",
      "Parameters": {
        "TreatWarningsAsErrors": "false"
      },
      "BuildParameters": {
        "BuildConfiguration": "Release"
      },
      "Definitions": [
        {
          "Name": "Core-Setup-Linux-BT",
          "Parameters": {
<<<<<<< HEAD
            "PB_DistroRid": "debian.8-x64",
            "PB_DockerTag": "debian82_prereqs_2",
=======
            "PB_DockerOS": "debian.8",
>>>>>>> 53d6b3c1
            "REPO_ID": "579f8fb0fedca9aeeb399132",
            "REPO_USER": "dotnet",
            "REPO_SERVER": "azure-apt-cat.cloudapp.net"
          },
          "ReportingParameters": {
            "OperatingSystem": "Debian 8.2",
            "Type": "build/product/",
            "Platform": "x64"
          }
        },
        {
          "Name": "Core-Setup-Linux-BT",
          "Parameters": {
<<<<<<< HEAD
            "PB_DistroRid": "fedora.24-x64",
            "PB_DockerTag": "fedora24_prereqs_v4"
          },
          "ReportingParameters": {
            "OperatingSystem": "Fedora 24",
            "Type": "build/product/",
            "Platform": "x64"
          }
        },
        {
          "Name": "Core-Setup-Linux-BT",
          "Parameters": {
            "PB_DistroRid": "opensuse.42.1-x64",
            "PB_DockerTag": "opensuse421_prereqs_v3"
          },
          "ReportingParameters": {
            "OperatingSystem": "OpenSuse 42.1",
            "Type": "build/product/",
            "Platform": "x64"
          }
        },
        {
          "Name": "Core-Setup-Linux-BT",
          "Parameters": {
            "PB_DistroRid": "ubuntu.14.04-x64",
            "PB_DockerTag": "ubuntu1404_prereqs_v3",
=======
            "PB_DockerOS": "ubuntu.14.04",
>>>>>>> 53d6b3c1
            "REPO_ID": "562fbfe0b2d7d0e0a43780c4",
            "REPO_USER": "dotnet",
            "REPO_SERVER": "azure-apt-cat.cloudapp.net",
            "CLI_NUGET_FEED_URL": "https://dotnet.myget.org/F/dotnet-core-dev-eng/api/v2/package",
            "CLI_NUGET_SYMBOLS_FEED_URL": "https://dotnet.myget.org/F/dotnet-core-dev-eng/symbols/api/v2/package"
          },
          "ReportingParameters": {
            "OperatingSystem": "Ubuntu 14.04",
            "Type": "build/product/",
            "Platform": "x64"
          }
        },
        {
          "Name": "Core-Setup-Linux-BT",
          "Parameters": {
            "PB_DistroRid": "ubuntu.16.04-x64",
            "PB_DockerTag": "ubuntu1604_prereqs",
            "REPO_ID": "575f40f3797ef7280505232f",
            "REPO_USER": "dotnet",
            "REPO_SERVER": "azure-apt-cat.cloudapp.net"
          },
          "ReportingParameters": {
            "OperatingSystem": "Ubuntu 16.04",
            "Type": "build/product/",
            "Platform": "x64"
          }
        },
        {
          "Name": "Core-Setup-Linux-BT",
          "Parameters": {
            "PB_DistroRid": "ubuntu.16.10-x64",
            "PB_DockerTag": "ubuntu1610_prereqs_v2",
            "REPO_ID": "575f40f3797ef7280505232f",
            "REPO_USER": "dotnet",
            "REPO_SERVER": "azure-apt-cat.cloudapp.net"
          },
          "ReportingParameters": {
            "OperatingSystem": "Ubuntu 16.10",
            "Type": "build/product/",
            "Platform": "x64"
          }
        },
        {
<<<<<<< HEAD
          "Name": "Core-Setup-OSX-BT",
=======
          "Name": "Core-Setup-OSX-x64",
          "Parameters": {
            "PB_PortableBuild": "-portable"
          },
>>>>>>> 53d6b3c1
          "ReportingParameters": {
            "SubType": "PortableBuild",
            "OperatingSystem": "OSX",
            "Type": "build/product/",
            "Platform": "x64"
          }
        },
        {
<<<<<<< HEAD
          "Name": "Core-Setup-Signing-Windows-BT",
          "Parameters": {
            "PB_DistroRid": "win7-x64",
            "PB_TargetArchitecture": "x64"
=======
          "Name": "Core-Setup-PortableLinux-x64",
          "Parameters": {
            "PB_PortableBuild": "-portable"
          },
          "ReportingParameters": {
            "SubType": "PortableBuild",
            "OperatingSystem": "RedHat 7",
            "Type": "build/product/",
            "Platform": "x64"
          }
        },
        {
          "Name": "Core-Setup-Signing-Windows-x64",
          "Parameters": {
            "PB_PortableBuild": "-portable"
>>>>>>> 53d6b3c1
          },
          "ReportingParameters": {
            "OperatingSystem": "Windows",
            "SubType": "PortableBuild",
            "Type": "build/product/",
            "Platform": "x64"
          }
        },
        {
<<<<<<< HEAD
          "Name": "Core-Setup-Signing-Windows-BT",
          "Parameters": {
            "PB_DistroRid": "win7-x86",
            "PB_TargetArchitecture": "x86"
=======
          "Name": "Core-Setup-Signing-Windows-x86",
          "Parameters": {
            "PB_PortableBuild": "-portable"
>>>>>>> 53d6b3c1
          },
          "ReportingParameters": {
            "OperatingSystem": "Windows",
            "SubType": "PortableBuild",
            "Type": "build/product/",
            "Platform": "x86"
          }
        },
        {
          "Name": "Core-Setup-Windows-BT",
          "Parameters": {
<<<<<<< HEAD
            "PB_AdditionalBuildArguments": "-portable",
            "PB_TargetArchitecture": "arm"
          },
          "ReportingParameters": {
=======
            "PB_DockerTag": "ubuntu-14.04-cross-0cd4667-20172211042239",
            "PB_Architecture": "arm",
            "TargetRid": "linux-arm",
            "PB_PortableBuild": "-portable"
          },
          "ReportingParameters": {
            "OperatingSystem": "Ubuntu 14.04",
            "SubType": "PortableBuild",
            "Type": "build/product/"
          }
        },
        {
          "Name": "Core-Setup-Windows-arm32",
          "Parameters": {
            "PB_PortableBuild": "-portable"
          },
          "ReportingParameters": {
>>>>>>> 53d6b3c1
            "OperatingSystem": "Windows",
            "SubType": "PortableBuild",
            "Type": "build/product/",
            "Platform": "arm"
          }
        },
        {
<<<<<<< HEAD
          "Name": "Core-Setup-Windows-BT",
          "Parameters": {
            "PB_AdditionalBuildArguments": "-portable",
            "PB_TargetArchitecture": "arm64"
=======
          "Name": "Core-Setup-Windows-arm64",
          "Parameters": {
            "PB_PortableBuild": "-portable"
>>>>>>> 53d6b3c1
          },
          "ReportingParameters": {
            "OperatingSystem": "Windows",
            "SubType": "PortableBuild",
            "Type": "build/product/",
            "Platform": "arm64"
          }
        }        
      ]
    }
  ]
}<|MERGE_RESOLUTION|>--- conflicted
+++ resolved
@@ -18,12 +18,8 @@
         {
           "Name": "Core-Setup-Linux-BT",
           "Parameters": {
-<<<<<<< HEAD
             "PB_DistroRid": "debian.8-x64",
             "PB_DockerTag": "debian82_prereqs_2",
-=======
-            "PB_DockerOS": "debian.8",
->>>>>>> 53d6b3c1
             "REPO_ID": "579f8fb0fedca9aeeb399132",
             "REPO_USER": "dotnet",
             "REPO_SERVER": "azure-apt-cat.cloudapp.net"
@@ -37,36 +33,8 @@
         {
           "Name": "Core-Setup-Linux-BT",
           "Parameters": {
-<<<<<<< HEAD
-            "PB_DistroRid": "fedora.24-x64",
-            "PB_DockerTag": "fedora24_prereqs_v4"
-          },
-          "ReportingParameters": {
-            "OperatingSystem": "Fedora 24",
-            "Type": "build/product/",
-            "Platform": "x64"
-          }
-        },
-        {
-          "Name": "Core-Setup-Linux-BT",
-          "Parameters": {
-            "PB_DistroRid": "opensuse.42.1-x64",
-            "PB_DockerTag": "opensuse421_prereqs_v3"
-          },
-          "ReportingParameters": {
-            "OperatingSystem": "OpenSuse 42.1",
-            "Type": "build/product/",
-            "Platform": "x64"
-          }
-        },
-        {
-          "Name": "Core-Setup-Linux-BT",
-          "Parameters": {
             "PB_DistroRid": "ubuntu.14.04-x64",
             "PB_DockerTag": "ubuntu1404_prereqs_v3",
-=======
-            "PB_DockerOS": "ubuntu.14.04",
->>>>>>> 53d6b3c1
             "REPO_ID": "562fbfe0b2d7d0e0a43780c4",
             "REPO_USER": "dotnet",
             "REPO_SERVER": "azure-apt-cat.cloudapp.net",
@@ -110,14 +78,10 @@
           }
         },
         {
-<<<<<<< HEAD
           "Name": "Core-Setup-OSX-BT",
-=======
-          "Name": "Core-Setup-OSX-x64",
           "Parameters": {
             "PB_PortableBuild": "-portable"
           },
->>>>>>> 53d6b3c1
           "ReportingParameters": {
             "SubType": "PortableBuild",
             "OperatingSystem": "OSX",
@@ -126,28 +90,11 @@
           }
         },
         {
-<<<<<<< HEAD
           "Name": "Core-Setup-Signing-Windows-BT",
           "Parameters": {
             "PB_DistroRid": "win7-x64",
-            "PB_TargetArchitecture": "x64"
-=======
-          "Name": "Core-Setup-PortableLinux-x64",
-          "Parameters": {
+            "PB_TargetArchitecture": "x64",
             "PB_PortableBuild": "-portable"
-          },
-          "ReportingParameters": {
-            "SubType": "PortableBuild",
-            "OperatingSystem": "RedHat 7",
-            "Type": "build/product/",
-            "Platform": "x64"
-          }
-        },
-        {
-          "Name": "Core-Setup-Signing-Windows-x64",
-          "Parameters": {
-            "PB_PortableBuild": "-portable"
->>>>>>> 53d6b3c1
           },
           "ReportingParameters": {
             "OperatingSystem": "Windows",
@@ -157,16 +104,11 @@
           }
         },
         {
-<<<<<<< HEAD
           "Name": "Core-Setup-Signing-Windows-BT",
           "Parameters": {
             "PB_DistroRid": "win7-x86",
-            "PB_TargetArchitecture": "x86"
-=======
-          "Name": "Core-Setup-Signing-Windows-x86",
-          "Parameters": {
+            "PB_TargetArchitecture": "x86",
             "PB_PortableBuild": "-portable"
->>>>>>> 53d6b3c1
           },
           "ReportingParameters": {
             "OperatingSystem": "Windows",
@@ -178,30 +120,10 @@
         {
           "Name": "Core-Setup-Windows-BT",
           "Parameters": {
-<<<<<<< HEAD
             "PB_AdditionalBuildArguments": "-portable",
             "PB_TargetArchitecture": "arm"
           },
           "ReportingParameters": {
-=======
-            "PB_DockerTag": "ubuntu-14.04-cross-0cd4667-20172211042239",
-            "PB_Architecture": "arm",
-            "TargetRid": "linux-arm",
-            "PB_PortableBuild": "-portable"
-          },
-          "ReportingParameters": {
-            "OperatingSystem": "Ubuntu 14.04",
-            "SubType": "PortableBuild",
-            "Type": "build/product/"
-          }
-        },
-        {
-          "Name": "Core-Setup-Windows-arm32",
-          "Parameters": {
-            "PB_PortableBuild": "-portable"
-          },
-          "ReportingParameters": {
->>>>>>> 53d6b3c1
             "OperatingSystem": "Windows",
             "SubType": "PortableBuild",
             "Type": "build/product/",
@@ -209,16 +131,11 @@
           }
         },
         {
-<<<<<<< HEAD
           "Name": "Core-Setup-Windows-BT",
           "Parameters": {
             "PB_AdditionalBuildArguments": "-portable",
-            "PB_TargetArchitecture": "arm64"
-=======
-          "Name": "Core-Setup-Windows-arm64",
-          "Parameters": {
+            "PB_TargetArchitecture": "arm64",
             "PB_PortableBuild": "-portable"
->>>>>>> 53d6b3c1
           },
           "ReportingParameters": {
             "OperatingSystem": "Windows",
