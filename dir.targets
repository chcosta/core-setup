<?xml version="1.0" encoding="utf-8"?>
<Project ToolsVersion="12.0" InitialTargets="CheckForBuildTools" xmlns="http://schemas.microsoft.com/developer/msbuild/2003">
  
  <Target Name="CheckForBuildTools">
    <Error Condition="!Exists('$(ToolsDir)')"
           Text="The tools directory [$(ToolsDir)] does not exist. Please run sync in your enlistment to ensure the tools are installed before attempting to build an individual project." />
  </Target>

  <!-- Provide default targets which can be hooked onto or overridden as necessary -->
  <Target Name="BuildAndTest" DependsOnTargets="Build;Test" />
  <Target Name="RebuildAndTest" DependsOnTargets="Rebuild;Test" />
  <Target Name="Test" />

  <Import Project="$(ToolsDir)/Build.Common.targets" Condition="Exists('$(ToolsDir)Build.Common.targets') and '$(UseLiveBuildTools)' != 'true'" />

 <Target Name="BuildCustomTasks">
<<<<<<< HEAD
=======
      <MSBuild Projects="$(MSBuildThisFileDirectory)tools-local/Microsoft.DotNet.Build.Tasks.Local/Microsoft.DotNet.Build.Tasks.Local.builds" />
>>>>>>> 56e3289e
      <MSBuild Projects="$(MSBuildThisFileDirectory)tools-local/tasks/core-setup.tasks.builds" />

    <PropertyGroup>
      <DependencyModelTFM>netstandard1.3</DependencyModelTFM>
      <DependencyModelTFM Condition="'$(MSBuildRuntimeType)' != 'Core'">net451</DependencyModelTFM>
    </PropertyGroup>
    
      <ItemGroup>
        <CustomTaskDependencies Include="$(BuildToolsTaskDir)Newtonsoft.Json.dll" />
<<<<<<< HEAD
=======
        <CustomTaskDependencies Include="$(BuildToolsTaskDir)Microsoft.DotNet.PlatformAbstractions.dll" />
>>>>>>> 56e3289e
        <CustomTaskDependencies Include="$(PackagesDir)microsoft.extensions.dependencymodel\1.1.1\lib\$(DependencyModelTFM)\Microsoft.Extensions.DependencyModel.dll" />
      </ItemGroup>        
      <Copy SourceFiles="@(CustomTaskDependencies)"
            DestinationFolder="$(LocalBuildToolsTaskDir)"
            OverwriteReadOnlyFiles="true"
            SkipUnchangedFiles="true" />
  </Target>

  <Target Name="GetLatestCommitHash">
    <!-- Get the latest commit hash -->
    <Exec Command="git rev-parse HEAD 2>&amp;1" StandardOutputImportance="Low" IgnoreExitCode="true" IgnoreStandardErrorWarningFormat="true" ConsoleToMSBuild="true">
      <Output TaskParameter="ConsoleOutput" PropertyName="LatestCommit" />
      <Output TaskParameter="ExitCode" PropertyName="LatestCommitExitCode" />
    </Exec>
    <!-- We shouldn't fail the build if we can't retreive the commit hash, so in this case just set it to N/A -->
    <PropertyGroup Condition="'$(LatestCommitExitCode)'!='0'">
      <LatestCommit>N/A</LatestCommit>
    </PropertyGroup>
  </Target>

  <Target Name="GetCommitCount">
    <Exec Command="git rev-list --count HEAD" 
          StandardOutputImportance="Low" 
          IgnoreExitCode="true" 
          IgnoreStandardErrorWarningFormat="true" 
          ConsoleToMSBuild="true"
          Condition="'$(CommitCount)' == ''">
     <Output TaskParameter="ConsoleOutput" PropertyName="CommitCount" />
     <Output TaskParameter="ExitCode" PropertyName="CommitCountExitCode" />
    </Exec>
    <Error Condition="'$(CommitCount)' == ''" Text="Unable to determine the 'commit count'.  'Commit count' is used for generating an msi version.  If you are building outside of a git repo, you must pass the '/p:CommitCount=[value]' property" />
  </Target>

  <Target Name="GetBundleDisplayVersion">
    <PropertyGroup>
      <BundleDisplayVersion>$(MajorVersion).$(MinorVersion).$(PatchVersion).$(BuildNumberMajor)</BundleDisplayVersion>
    </PropertyGroup>
  </Target>
  
  <!-- Override Target from buildtools -->
  <Target Name="GenerateVersionHeader"
      Inputs="$(MSBuildProjectFile)"
      Outputs="$(NativeVersionHeaderFile)"
      DependsOnTargets="CreateVersionFileDuringBuild;GetLatestCommitHash"
      Condition="'$(NativeVersionHeaderFile)'!='' and '$(GenerateVersionHeader)'=='true' and !Exists($(NativeVersionHeaderFile))">

    <ItemGroup>
      <!-- Defining versioning variables -->
      <NativeVersionLines Include="#include &lt;Windows.h&gt;" />
      <NativeVersionLines Include="#ifndef VER_COMPANYNAME_STR" />
      <NativeVersionLines Include="#define VER_COMPANYNAME_STR         &quot;Microsoft Corporation&quot;" />
      <NativeVersionLines Include="#endif" />
      <NativeVersionLines Include="#ifndef VER_FILEDESCRIPTION_STR" />
      <NativeVersionLines Include="#define VER_FILEDESCRIPTION_STR     &quot;$(AssemblyName)&quot;" />
      <NativeVersionLines Include="#endif" />
      <NativeVersionLines Include="#ifndef VER_INTERNALNAME_STR" />
      <NativeVersionLines Include="#define VER_INTERNALNAME_STR        VER_FILEDESCRIPTION_STR" />
      <NativeVersionLines Include="#endif" />
      <NativeVersionLines Include="#ifndef VER_ORIGINALFILENAME_STR" />
      <NativeVersionLines Include="#define VER_ORIGINALFILENAME_STR    VER_FILEDESCRIPTION_STR" />
      <NativeVersionLines Include="#endif" />
      <NativeVersionLines Include="#ifndef VER_PRODUCTNAME_STR" />
      <NativeVersionLines Include="#define VER_PRODUCTNAME_STR         &quot;Microsoft\xae .NET Core Framework&quot;" />
      <NativeVersionLines Include="#endif" />
      <NativeVersionLines Include="#undef VER_PRODUCTVERSION" />
      <NativeVersionLines Include="#define VER_PRODUCTVERSION          $(MajorVersion),$(MinorVersion),$(BuildNumberMajor),$(BuildNumberMinor)" />
      <NativeVersionLines Include="#undef VER_PRODUCTVERSION_STR" />
      <NativeVersionLines Include="#define VER_PRODUCTVERSION_STR      &quot;$(MajorVersion).$(MinorVersion).$(BuildNumberMajor).$(BuildNumberMinor)$(BuiltByString). Commit Hash%3A $(LatestCommit)&quot;" />
      <NativeVersionLines Include="#undef VER_FILEVERSION" />
      <NativeVersionLines Include="#define VER_FILEVERSION             $(MajorVersion),$(MinorVersion),$(BuildNumberMajor),$(BuildNumberMinor)" />
      <NativeVersionLines Include="#undef VER_FILEVERSION_STR" />
      <NativeVersionLines Include="#define VER_FILEVERSION_STR         &quot;$(MajorVersion).$(MinorVersion).$(BuildNumberMajor).$(BuildNumberMinor)$(BuiltByString). Commit Hash%3A $(LatestCommit)&quot;" />
      <NativeVersionLines Include="#ifndef VER_LEGALCOPYRIGHT_STR" />
      <NativeVersionLines Include="#define VER_LEGALCOPYRIGHT_STR      &quot;\xa9 Microsoft Corporation.  All rights reserved.&quot;" />
      <NativeVersionLines Include="#endif" />
      <NativeVersionLines Include="#ifndef VER_DEBUG" />
      <NativeVersionLines Condition="'$(Configuration)'=='Debug'" Include="#define VER_DEBUG                   VS_FF_DEBUG" />
      <NativeVersionLines Condition="'$(Configuration)'!='Debug'" Include="#define VER_DEBUG                   0" />
      <NativeVersionLines Include="#endif" />
    </ItemGroup>

    <MakeDir Condition="!Exists('$(NativeVersionFileDir)')" Directories="$(NativeVersionFileDir)" />

    <WriteLinesToFile
      File="$(NativeVersionHeaderFile)"
      Lines="@(NativeVersionLines)"
      Overwrite="true" />

    <ItemGroup>
      <FileWrites Include="$(NativeVersionHeaderFile)" />
    </ItemGroup>
  </Target>

</Project><|MERGE_RESOLUTION|>--- conflicted
+++ resolved
@@ -14,10 +14,6 @@
   <Import Project="$(ToolsDir)/Build.Common.targets" Condition="Exists('$(ToolsDir)Build.Common.targets') and '$(UseLiveBuildTools)' != 'true'" />
 
  <Target Name="BuildCustomTasks">
-<<<<<<< HEAD
-=======
-      <MSBuild Projects="$(MSBuildThisFileDirectory)tools-local/Microsoft.DotNet.Build.Tasks.Local/Microsoft.DotNet.Build.Tasks.Local.builds" />
->>>>>>> 56e3289e
       <MSBuild Projects="$(MSBuildThisFileDirectory)tools-local/tasks/core-setup.tasks.builds" />
 
     <PropertyGroup>
@@ -27,10 +23,7 @@
     
       <ItemGroup>
         <CustomTaskDependencies Include="$(BuildToolsTaskDir)Newtonsoft.Json.dll" />
-<<<<<<< HEAD
-=======
         <CustomTaskDependencies Include="$(BuildToolsTaskDir)Microsoft.DotNet.PlatformAbstractions.dll" />
->>>>>>> 56e3289e
         <CustomTaskDependencies Include="$(PackagesDir)microsoft.extensions.dependencymodel\1.1.1\lib\$(DependencyModelTFM)\Microsoft.Extensions.DependencyModel.dll" />
       </ItemGroup>        
       <Copy SourceFiles="@(CustomTaskDependencies)"
