{
  "settings": {
    "OSGroup": {
      "description": "OS Group for result binaries.",
      "valueType": "property",
      "values": ["Windows_NT", "Linux", "OSX", "FreeBSD", "NetBSD"],
      "defaultValue": "${OSName}"
     },
    "RestoreDuringBuild": {
      "description": "Enables/Disables the restoration of packages.",
      "valueType": "property",
      "values": ["True", "False"],
      "defaultValue": true
    },
    "Platform": {
      "description": "Sets the value of the platform.",
      "valueType": "property",
      "values": ["x86", "arm", "x64", "amd64"],
      "defaultValue": "x64"
    },
    "Architecture":{
      "description": "Build on the specified architecture (x64 or x86 (supported only on Windows), default: x64)",
      "valueType": "property",
      "values": ["x64", "x86"],
      "defaultValue": "x64"
    },
    "PortableBuild": {
      "description": "Indicates if this is a portable build.",
      "valueType": "property",
      "values": [ "True", "False"],
      "defaultValue": "False"
    },
    "CrossBuild": {
      "description": "Indicates if this is a linux cross build.",
      "valueType": "property",
      "values": [ "True", "False"],
      "defaultValue": "False"
    },
    "DistroRid": {
      "description": "Specifies the distro rid for Unix OS.",
      "valueType": "property",
      "values": [],
      "defaultValue": "${OSRid}-${CPUArch}"
    },
    "TargetArchitecture":{
      "description": "Build for the specified architecture (x64, x86 (supported only on Windows), arm, or arm64, default: x64)",
      "valueType": "property",
      "values": ["x64", "x86", "arm", "arm64", "armel"],
      "defaultValue": "x64"
    },
    "Framework":{
      "description": "Build the specified framework (netcoreapp1.0 or netcoreapp1.1, default: netcoreapp1.0)",
      "valueType": "property",
      "values": ["netcoreapp1.0", "netcoreapp1.1", "netcoreapp2.0"],
      "defaultValue": "netcoreapp2.0"
    },    
    "ConfigurationGroup": {
      "description": "Sets the configuration group as Release or Debug.",
      "valueType": "property",
      "values": ["Release", "Debug"],
      "defaultValue": "Debug"
    },
    "OfficialBuildId": {
      "description": "Specifies the SeedDate and the revision of the build to generate the version of the libraries.",
      "valueType": "property",
      "values": [],
      "defaultValue": ""
    },
    "MsBuildLogging": {
      "description": "MsBuild logging options.",
      "valueType": "passThrough",
      "values": [],
      "defaultValue": "/flp:v=normal"
    },
    "StripSymbols": {
      "description": "Pass additional argument to native build to configure symbol stripping.",
      "valueType": "property",
      "values": ["true", "false"],
      "defaultValue": false
    },    
    "Project": {
      "description": "Project where the commands are going to be applied.",
      "valueType": "passThrough",
      "values": [],
      "defaultValue": ""
    },
    "ExtraParameters": {
      "description": "Extra parameters will be passed to the selected command.",
      "valueType": "passThrough",
      "values": [],
      "defaultValue": ""
    },
    "BatchRestorePackages": {
      "description": "MsBuild target that restores the packages.",
      "valueType": "target",
      "values": [],
      "defaultValue": ""
    },
    "CleanAllProjects": {
      "description": "MsBuild target that deletes the binary output directory.",
      "valueType": "target",
      "values": [],
      "defaultValue": ""
    },
    "CleanPackages": {
      "description": "MsBuild target that deletes the repo-local nuget package directory.",
      "valueType": "target",
      "values": [],
      "defaultValue": ""
    },
    "CleanPackagesCache": {
      "description": "MsBuild target that deletes the user-local nuget package cache.",
      "valueType": "target",
      "values": [],
      "defaultValue": ""
    },
    "GenerateNativeVersionInfo": {
      "description": "Enables generation of the native version header.",
      "valueType": "property",
      "values": ["True", "False"],
      "defaultValue": true
    },
    "GenerateVersionHeader": {
      "description": "MsBuild target that generates the version header.",
      "valueType": "target",
      "values": [],
      "defaultValue": ""
      },
    "CmakeBuildType": {
      "description": "Sets the value of the build configuration.",
      "valueType": "passThrough",
      "values": [],
      "defaultValue": "Debug"
    },
    "HostOs": {
      "description": "OS for result binaries.",
      "valueType": "passThrough",
      "values": ["AnyOS", "Windows_NT", "Linux", "OSX", "FreeBSD", "NetBSD"],
      "defaultValue": "${OSName}"
    },
    "ProcessorCount": {
      "description": "Sets the value of the number of processors available.",
      "valueType": "passThrough",
      "values": ["Numeric values"],
      "defaultValue": "--numproc ${ProcessorCount}"
    },
    "AdditionalArgs": {
      "description": "Pass additional arguments to the native_build script",
      "valueType": "passThrough",
      "values": [],
      "defaultValue": ""
    },
    "SkipTests": {
      "description": "Skip running tests",
      "valueType": "property",
      "values": ["true", "false"],
      "defaultValue":false
    },
    "DisableCrossgen": {
      "description": "Disable crossgen during the build",
      "valueType": "property",
      "values": ["true", "false"],
      "defaultValue":false
    }
  },
  "commands": {
    "sync":{
      "alias":{
        "p":{
          "description": "Restores all NuGet packages for repository.",
          "settings":{
            "RestoreDuringBuild":  true,
            "BatchRestorePackages": "default"
          }
        },
        "verbose":{
          "description": "Passes /flp:v=diag to the msbuild command or the value passed by the user.",
          "settings":{
            "MsBuildLogging": "/flp:v=diag;LogFile=sync.log"
          }
        }
      },
      "defaultValues":{
        "toolName": "msbuild",
        "settings": {
          "MsBuildLogging":"/flp:v=normal;LogFile=sync.log",
          "Project":"build.proj"
        }
      }
    },
    "build":{
      "alias":{
        "binaries":{
          "description": "Only builds binaries. It doesn't restore packages.",
          "settings":{
            "RestoreDuringBuild": false
          }
        },
        "GenerateVersion": {
          "description": "Generates the version header for native binaries.",
          "settings": {
            "GenerateNativeVersionInfo": true,
            "GenerateVersionHeader": "default"
          }
        },
        "debug":{
          "description": "Sets ConfigurationGroup=Debug or the value passed by the user.",
          "settings":{
            "ConfigurationGroup": "Debug"
          }
        },
        "release":{
          "description": "Sets ConfigurationGroup=Release or the value passed by the user.",
          "settings":{
            "ConfigurationGroup": "Release"
          }
        },
        "verbose":{
          "description": "Passes /flp:v=diag to the msbuild command or the value passed by the user.",
          "settings":{
            "MsBuildLogging": "/flp:v=diag"
          }
        },
        "cmakelog":{
          "description": "Writes msbuild log to cmake.log",
          "settings":{
            "MsBuildLogging": "/flp:v=diag;LogFile=msbuild-cmake.log"
          }
        },
        "os":{
          "description": "Sets OSGroup=AnyOS or the value passed by the user.",
          "settings":{
            "OSGroup": "default"
          }
        },
        "portable":{
          "description": "Make the build-native script generate binaries that are portable for the platform.",
          "settings": {
            "PortableBuild":"true"
          }
        },        
        "skipTests":{
          "description": "Skips running tests",
          "settings":{
            "SkipTests": "true"
          }
        },
        "disableCrossgen":{
          "description": "Disable crossgen during the build",
          "settings":{
            "DisableCrossgen": "true"
          }
        },
<<<<<<< HEAD
        "stripSyms": {
=======
        "strip-symbols": {
>>>>>>> 33c0a9d9
          "description": "Strip native symbols.",
          "settings": {
            "StripSymbols": true
          }
        }
      },
      "defaultValues":{
        "toolName": "msbuild",
        "settings": {
          "Architecture": "default", 
           "TargetArchitecture": "default",
           "OSGroup": "default",
           "MsBuildLogging":"default",
           "DistroRid":"default",
           "Project":"build.proj"
        }
      }
    },
    "build-native":{
      "alias":{
        "verbose":{
          "description": "Passes /flp:v=diag to the msbuild command or the value passed by the user.",
          "settings":{
            "MsBuildLogging": "/flp:v=diag;LogFile=msbuild-cmake.log"
          }
        },
        "portable":{
          "description": "Make the build-native script generate binaries that are portable for the platform.",
          "settings": {
            "PortableBuild":"true"
          }
        }        
      },
      "defaultValues":{
        "toolName": "msbuild",
        "settings": {
          "Architecture": "default", 
           "TargetArchitecture": "default",
           "Framework": "default",
           "OSGroup": "default",
           "MsBuildLogging":"/flp:v=n;LogFile=msbuild-cmake.log"
        }
      }
    },
    "build-custom":{
      "alias":{
        "verbose":{
          "description": "Passes /flp:v=diag to the msbuild command or the value passed by the user.",
          "settings":{
            "MsBuildLogging": "/flp:v=diag;LogFile=msbuild.log"
          }
        }
      },
      "defaultValues":{
        "toolName": "msbuild",
        "settings": {
          "Architecture": "default", 
           "TargetArchitecture": "default",
           "Framework": "default",
           "OSGroup": "default",
           "MsBuildLogging":"/flp:v=n;LogFile=msbuild.log"
        }
      }
    },
    "clean":{
      "alias":{
        "b":{
          "description": "Deletes the binary output directory.",
          "settings":{
            "CleanAllProjects": "default"
          }
        },
        "p":{
          "description": "Deletes the repo-local nuget package directory.",
          "settings":{
            "CleanPackages": "default"
          }
        }
      },
      "defaultValues":{
        "toolName": "msbuild",
        "settings": {
          "MsBuildLogging":"/flp:v=normal;LogFile=clean.log",
          "Project":"build.proj"
        }
      }
    }
  },
  "tools": {
    "msbuild": {
      "osSpecific":{
        "windows": {
          "defaultParameters": "/nologo /verbosity:minimal /clp:Summary /maxcpucount /nodeReuse:false",
          "path": "Tools/msbuild.cmd"
        },
        "unix":{
          "defaultParameters": "/nologo /verbosity:minimal /clp:Summary /maxcpucount /l:BinClashLogger,Tools/Microsoft.DotNet.Build.Tasks.dll;LogFile=binclash.log",
          "path": "Tools/msbuild.sh"
        }
      },
      "valueTypes": {
        "property": "/p:{name}={value}",
        "target": "/t:{name}",
        "internal": "/{name}"
      }
    },
    "terminal": {
      "osSpecific":{
        "windows": {
          "filesExtension": "cmd"
        },
        "unix":{
          "filesExtension": "sh"
        }
      },
      "valueTypes": {}
    }
  }
}<|MERGE_RESOLUTION|>--- conflicted
+++ resolved
@@ -251,11 +251,7 @@
             "DisableCrossgen": "true"
           }
         },
-<<<<<<< HEAD
-        "stripSyms": {
-=======
         "strip-symbols": {
->>>>>>> 33c0a9d9
           "description": "Strip native symbols.",
           "settings": {
             "StripSymbols": true
