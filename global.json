{
<<<<<<< HEAD
    "projects": [ "src", "src\\managed", "test", "tools-local" ]
=======
  "projects": [ "src", "test", "setuptools", "build_projects" ],
  "sdk": { "version": "1.0.0-preview2-003121" }
>>>>>>> a91fe62e
}<|MERGE_RESOLUTION|>--- conflicted
+++ resolved
@@ -1,8 +1,4 @@
 {
-<<<<<<< HEAD
-    "projects": [ "src", "src\\managed", "test", "tools-local" ]
-=======
-  "projects": [ "src", "test", "setuptools", "build_projects" ],
-  "sdk": { "version": "1.0.0-preview2-003121" }
->>>>>>> a91fe62e
+    "projects": [ "src", "src\\managed", "test", "tools-local" ],
+    "sdk": { "version": "1.0.0-preview2-003121" }
 }